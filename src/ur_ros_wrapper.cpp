/*
 * ur_driver.cpp
 *
 * ----------------------------------------------------------------------------
 * "THE BEER-WARE LICENSE" (Revision 42):
 * <thomas.timm.dk@gmail.com> wrote this file.  As long as you retain this notice you
 * can do whatever you want with this stuff. If we meet some day, and you think
 * this stuff is worth it, you can buy me a beer in return.   Thomas Timm Andersen
 * ----------------------------------------------------------------------------
 */

#include "ur_modern_driver/ur_driver.h"
#include <string.h>
#include <vector>
#include <mutex>
#include <condition_variable>
#include <thread>
#include <algorithm>
#include <cmath>

#include "ros/ros.h"
#include <ros/console.h>
#include "sensor_msgs/JointState.h"
#include "geometry_msgs/WrenchStamped.h"
#include "control_msgs/FollowJointTrajectoryAction.h"
#include "actionlib/server/simple_action_server.h"
#include "trajectory_msgs/JointTrajectoryPoint.h"
#include "ur_msgs/SetIO.h"
#include "ur_msgs/SetPayload.h"
#include "ur_msgs/SetPayloadRequest.h"
#include "ur_msgs/SetPayloadResponse.h"
#include "ur_msgs/SetIORequest.h"
#include "ur_msgs/SetIOResponse.h"
#include "ur_msgs/IOStates.h"
#include "ur_msgs/Digital.h"
#include "ur_msgs/Analog.h"
#include "std_msgs/String.h"

class RosWrapper {
protected:
	UrDriver robot_;
	std::condition_variable rt_msg_cond_;
	std::condition_variable msg_cond_;
	ros::NodeHandle nh_;
	actionlib::SimpleActionServer<control_msgs::FollowJointTrajectoryAction> as_;
	actionlib::SimpleActionServer<control_msgs::FollowJointTrajectoryAction>::Goal goal_;
	control_msgs::FollowJointTrajectoryFeedback feedback_;
	control_msgs::FollowJointTrajectoryResult result_;
	ros::Subscriber speed_sub_;
	ros::Subscriber urscript_sub_;
	ros::ServiceServer io_srv_;
	ros::ServiceServer payload_srv_;
	std::thread* rt_publish_thread_;
	std::thread* mb_publish_thread_;
	double io_flag_delay_;
	double max_velocity_;
	std::vector<double> joint_offsets_;

public:
	RosWrapper(std::string host) :
			as_(nh_, "follow_joint_trajectory", false), robot_(rt_msg_cond_,
					msg_cond_, host), io_flag_delay_(0.05), joint_offsets_(6,
					0.0) {

		std::string joint_prefix = "";
		std::vector<std::string> joint_names;

		if (ros::param::get("~prefix", joint_prefix)) {
			ROS_INFO("Setting prefix to %s", joint_prefix.c_str());
		}
		joint_names.push_back(joint_prefix + "shoulder_pan_joint");
		joint_names.push_back(joint_prefix + "shoulder_lift_joint");
		joint_names.push_back(joint_prefix + "elbow_joint");
		joint_names.push_back(joint_prefix + "wrist_1_joint");
		joint_names.push_back(joint_prefix + "wrist_2_joint");
		joint_names.push_back(joint_prefix + "wrist_3_joint");
		robot_.setJointNames(joint_names);

		//Using a very high value in order to not limit execution of trajectories being sent from MoveIt!
		max_velocity_ = 10.;
		if (ros::param::get("~max_velocity", max_velocity_)) {
			ROS_DEBUG("Max velocity accepted by ur_driver: %f [rad/s]",
					max_velocity_);
		}

		{ //Bounds for SetPayload service
		  //Using a very conservative value as it should be set through the parameter server
			double min_payload = 0.;
			double max_payload = 1.;
			if (ros::param::get("~min_payload", min_payload)) {
				ROS_DEBUG("Min payload set to: %f [kg]", min_payload);
			}
			if (ros::param::get("~max_payload", max_payload)) {
				ROS_DEBUG("Max payload set to: %f [kg]", max_payload);
			}
			robot_.setMinPayload(min_payload);
			robot_.setMaxPayload(max_payload);
			ROS_DEBUG("Bounds for set_payload service calls: [%f, %f]",
					min_payload, max_payload);
		}

		robot_.start();

		//register the goal and feedback callbacks
		as_.registerGoalCallback(boost::bind(&RosWrapper::goalCB, this));
		as_.registerPreemptCallback(boost::bind(&RosWrapper::preemptCB, this));

		as_.start();

		//subscribe to the data topic of interest
		speed_sub_ = nh_.subscribe("joint_speed", 1,
				&RosWrapper::speedInterface, this);
		urscript_sub_ = nh_.subscribe("ur_driver/URScript", 1,
				&RosWrapper::urscriptInterface, this);

		io_srv_ = nh_.advertiseService("ur_driver/set_io", &RosWrapper::setIO,
				this);
		payload_srv_ = nh_.advertiseService("ur_driver/set_payload",
				&RosWrapper::setPayload, this);

		rt_publish_thread_ = new std::thread(
				boost::bind(&RosWrapper::publishRTMsg, this));
		mb_publish_thread_ = new std::thread(
				boost::bind(&RosWrapper::publishMbMsg, this));
		ROS_DEBUG("The action server for this driver has been started");
	}

	void halt() {
		robot_.halt();
		rt_publish_thread_->join();

	}
private:
	void goalCB() {
		ROS_INFO("on_goal");

		actionlib::SimpleActionServer<control_msgs::FollowJointTrajectoryAction>::GoalConstPtr goal =
				as_.acceptNewGoal();
		goal_ = *goal; //make a copy that we can modify
		if (!validateJointNames()) {
			std::string outp_joint_names = "";
			for (unsigned int i = 0; i < goal_.trajectory.joint_names.size();
					i++) {
				outp_joint_names += goal_.trajectory.joint_names[i] + " ";
			}
			result_.error_code = result_.INVALID_JOINTS;
			result_.error_string =
					"Received a goal with incorrect joint names: "
							+ outp_joint_names;
			as_.setAborted(result_, result_.error_string);
			ROS_ERROR("%s", result_.error_string.c_str());
		}

		if (!has_velocities()) {
			result_.error_code = result_.INVALID_GOAL;
			result_.error_string = "Received a goal without velocities";
			as_.setAborted(result_, result_.error_string);
			ROS_ERROR("%s", result_.error_string.c_str());
		}

		if (!traj_is_finite()) {
			result_.error_string = "Received a goal with infinites or NaNs";
			result_.error_code = result_.INVALID_GOAL;
			as_.setAborted(result_, result_.error_string);
			ROS_ERROR("%s", result_.error_string.c_str());
		}

		if (!has_limited_velocities()) {
			result_.error_code = result_.INVALID_GOAL;
			result_.error_string =
					"Received a goal with velocities that are higher than %f", max_velocity_;
			as_.setAborted(result_, result_.error_string);
			ROS_ERROR("%s", result_.error_string.c_str());
		}

		reorder_traj_joints(goal_.trajectory);
		std::vector<double> timestamps;
		std::vector<std::vector<double> > positions, velocities;
		for (unsigned int i = 0; i < goal_.trajectory.points.size(); i++) {
			timestamps.push_back(
					goal_.trajectory.points[i].time_from_start.toSec());
			positions.push_back(goal_.trajectory.points[i].positions);
			velocities.push_back(goal_.trajectory.points[i].velocities);

		}
		robot_.doTraj(timestamps, positions, velocities);
<<<<<<< HEAD

=======
>>>>>>> 1e7f15e4
		result_.error_code = result_.SUCCESSFUL;
		as_.setSucceeded(result_);
	}

	void preemptCB() {
		ROS_INFO("on_cancel");
		// set the action state to preempted
		robot_.stopTraj();
		as_.setPreempted();
	}

	bool setIO(ur_msgs::SetIORequest& req, ur_msgs::SetIOResponse& resp) {
		resp.success = true;
		//if (req.fun == ur_msgs::SetIO::Request::FUN_SET_DIGITAL_OUT) {
		if (req.fun == 1) {
			robot_.setDigitalOut(req.pin, req.state > 0.0 ? true : false);
		} else if (req.fun == 2) {
			//} else if (req.fun == ur_msgs::SetIO::Request::FUN_SET_FLAG) {
			robot_.setFlag(req.pin, req.state > 0.0 ? true : false);
			//According to urdriver.py, set_flag will fail if called to rapidly in succession
			ros::Duration(io_flag_delay_).sleep();
		} else if (req.fun == 3) {
			//} else if (req.fun == ur_msgs::SetIO::Request::FUN_SET_ANALOG_OUT) {
			robot_.setAnalogOut(req.pin, req.state);
		} else if (req.fun == 4) {
			//} else if (req.fun == ur_msgs::SetIO::Request::FUN_SET_TOOL_VOLTAGE) {
			robot_.setToolVoltage((int) req.state);
		} else {
			resp.success = false;
		}
		return resp.success;
	}

	bool setPayload(ur_msgs::SetPayloadRequest& req,
			ur_msgs::SetPayloadResponse& resp) {
		if (robot_.setPayload(req.payload))
			resp.success = true;
		else
			resp.success = true;
		return resp.success;
	}

	bool validateJointNames() {
		std::vector<std::string> actual_joint_names = robot_.getJointNames();
		if (goal_.trajectory.joint_names.size() != actual_joint_names.size())
			return false;

		for (unsigned int i = 0; i < goal_.trajectory.joint_names.size(); i++) {
			unsigned int j;
			for (j = 0; j < actual_joint_names.size(); j++) {
				if (goal_.trajectory.joint_names[i] == actual_joint_names[j])
					break;
			}
			if (goal_.trajectory.joint_names[i] == actual_joint_names[j]) {
				actual_joint_names.erase(actual_joint_names.begin() + j);
			} else {
				return false;
			}
		}

		return true;
	}

	void reorder_traj_joints(trajectory_msgs::JointTrajectory& traj) {
		/* Reorders trajectory - destructive */
		std::vector<std::string> actual_joint_names = robot_.getJointNames();
		std::vector<unsigned int> mapping;
		mapping.resize(actual_joint_names.size(), actual_joint_names.size());
		for (unsigned int i = 0; i < traj.joint_names.size(); i++) {
			for (unsigned int j = 0; j < actual_joint_names.size(); j++) {
				if (traj.joint_names[i] == actual_joint_names[j])
					mapping[j] = i;
			}
		}
		traj.joint_names = actual_joint_names;
		std::vector<trajectory_msgs::JointTrajectoryPoint> new_traj;
		for (unsigned int i = 0; i < traj.points.size(); i++) {
			trajectory_msgs::JointTrajectoryPoint new_point;
			for (unsigned int j = 0; j < traj.points[i].positions.size(); j++) {
				new_point.positions.push_back(
						traj.points[i].positions[mapping[j]]);
				new_point.velocities.push_back(
						traj.points[i].velocities[mapping[j]]);
				if (traj.points[i].accelerations.size() != 0)
					new_point.accelerations.push_back(
						traj.points[i].accelerations[mapping[j]]);
			}
			new_point.time_from_start = traj.points[i].time_from_start;
			new_traj.push_back(new_point);
		}
		traj.points = new_traj;
	}

	bool has_velocities() {
		for (unsigned int i = 0; i < goal_.trajectory.points.size(); i++) {
			if (goal_.trajectory.points[i].positions.size()
					!= goal_.trajectory.points[i].velocities.size())
				return false;
		}
		return true;
	}

	bool has_limited_velocities() {
		for (unsigned int i = 0; i < goal_.trajectory.points.size(); i++) {
			for (unsigned int j = 0;
					j < goal_.trajectory.points[i].velocities.size(); j++) {
				if (fabs(goal_.trajectory.points[i].velocities[j])
						> max_velocity_)
					return false;
			}
		}
		return true;
	}

	bool traj_is_finite() {
		for (unsigned int i = 0; i < goal_.trajectory.points.size(); i++) {
			for (unsigned int j = 0;
					j < goal_.trajectory.points[i].velocities.size(); j++) {
				if (!std::isfinite(goal_.trajectory.points[i].positions[j]))
					return false;
				if (!std::isfinite(goal_.trajectory.points[i].velocities[j]))
					return false;
			}
		}
		return true;
	}

	void speedInterface(const trajectory_msgs::JointTrajectory::Ptr& msg) {
		if (msg->points[0].velocities.size() == 6) {
			double acc = 100;
			if (msg->points[0].accelerations.size() > 0)
				acc = *std::max_element(msg->points[0].accelerations.begin(),
						msg->points[0].accelerations.end());
			robot_.setSpeed(msg->points[0].velocities[0],
					msg->points[0].velocities[1], msg->points[0].velocities[2],
					msg->points[0].velocities[3], msg->points[0].velocities[4],
					msg->points[0].velocities[5], acc);
		}

	}
	void urscriptInterface(const std_msgs::String::ConstPtr& msg) {

		robot_.rt_interface_->addCommandToQueue(msg->data);

	}

	void publishRTMsg() {
		ros::Publisher joint_pub = nh_.advertise<sensor_msgs::JointState>(
				"/joint_states", 1);
		ros::Publisher wrench_pub = nh_.advertise<geometry_msgs::WrenchStamped>(
				"/wrench", 1);
		while (ros::ok()) {
			sensor_msgs::JointState joint_msg;
			joint_msg.name = robot_.getJointNames();
			geometry_msgs::WrenchStamped wrench_msg;
			std::mutex msg_lock; // The values are locked for reading in the class, so just use a dummy mutex
			std::unique_lock<std::mutex> locker(msg_lock);
			while (!robot_.rt_interface_->robot_state_->getNewDataAvailable()) {
				rt_msg_cond_.wait(locker);
			}
			joint_msg.header.stamp = ros::Time::now();
			joint_msg.position =
					robot_.rt_interface_->robot_state_->getQActual();
			for (unsigned int i = 0; i < joint_msg.position.size(); i++) {
				joint_msg.position[i] += joint_offsets_[i];
			}
			joint_msg.velocity =
					robot_.rt_interface_->robot_state_->getQdActual();
			joint_msg.effort = robot_.rt_interface_->robot_state_->getIActual();
			joint_pub.publish(joint_msg);
			std::vector<double> tcp_force =
					robot_.rt_interface_->robot_state_->getTcpForce();
			wrench_msg.header.stamp = joint_msg.header.stamp;
			wrench_msg.wrench.force.x = tcp_force[0];
			wrench_msg.wrench.force.y = tcp_force[1];
			wrench_msg.wrench.force.z = tcp_force[2];
			wrench_msg.wrench.torque.x = tcp_force[3];
			wrench_msg.wrench.torque.y = tcp_force[4];
			wrench_msg.wrench.torque.z = tcp_force[5];
			wrench_pub.publish(wrench_msg);

			robot_.rt_interface_->robot_state_->finishedReading();

		}
	}

	void publishMbMsg() {
		ros::Publisher io_pub = nh_.advertise<ur_msgs::IOStates>("/io_states",
				1);

		while (ros::ok()) {
			ur_msgs::IOStates io_msg;
			std::mutex msg_lock; // The values are locked for reading in the class, so just use a dummy mutex
			std::unique_lock<std::mutex> locker(msg_lock);
			while (!robot_.sec_interface_->robot_state_->getNewDataAvailable()) {
				msg_cond_.wait(locker);
			}
			int i_max = 10;
			if (robot_.sec_interface_->robot_state_->getVersion() > 3.0)
				i_max = 18; // From version 3.0, there are up to 18 inputs and outputs
			for (unsigned int i = 0; i < i_max; i++) {
				ur_msgs::Digital digi;
				digi.pin = i;
				digi.state =
						((robot_.sec_interface_->robot_state_->getDigitalInputBits()
								& (1 << i)) >> i);
				io_msg.digital_in_states.push_back(digi);
				digi.state =
						((robot_.sec_interface_->robot_state_->getDigitalOutputBits()
								& (1 << i)) >> i);
				io_msg.digital_out_states.push_back(digi);
			}
			ur_msgs::Analog ana;
			ana.pin = 0;
			ana.state = robot_.sec_interface_->robot_state_->getAnalogInput0();
			io_msg.analog_in_states.push_back(ana);
			ana.pin = 1;
			ana.state = robot_.sec_interface_->robot_state_->getAnalogInput1();
			io_msg.analog_in_states.push_back(ana);

			ana.pin = 0;
			ana.state = robot_.sec_interface_->robot_state_->getAnalogOutput0();
			io_msg.analog_out_states.push_back(ana);
			ana.pin = 1;
			ana.state = robot_.sec_interface_->robot_state_->getAnalogOutput1();
			io_msg.analog_out_states.push_back(ana);
			io_pub.publish(io_msg);

			robot_.sec_interface_->robot_state_->finishedReading();

		}
	}

};

int main(int argc, char **argv) {
	bool use_sim_time = false;
	std::string host;

	ros::init(argc, argv, "ur_driver");
	ros::NodeHandle nh;
	if (ros::param::get("use_sim_time", use_sim_time)) {
		ROS_WARN("use_sim_time is set!!");
	}
	if (!(ros::param::get("~robot_ip_address", host))) {
		if (argc > 1) {
			ROS_WARN(
					"Please set the parameter robot_ip_address instead of giving it as a command line argument. This method is DEPRECATED");
			host = argv[1];
		} else {
			ROS_FATAL(
					"Could not get robot ip. Please supply it as command line parameter or on the parameter server as robot_ip");
			exit(1);
		}

	}

	RosWrapper interface(host);

	ros::spin();
	interface.halt();

	exit(0);
}<|MERGE_RESOLUTION|>--- conflicted
+++ resolved
@@ -184,10 +184,6 @@
 
 		}
 		robot_.doTraj(timestamps, positions, velocities);
-<<<<<<< HEAD
-
-=======
->>>>>>> 1e7f15e4
 		result_.error_code = result_.SUCCESSFUL;
 		as_.setSucceeded(result_);
 	}
